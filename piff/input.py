--- conflicted
+++ resolved
@@ -103,46 +103,13 @@
                       hsm_size_reject=self.hsm_size_reject)
 
         stars = run_multi(call_makeStarsFromImage, self.nproc, args, logger, kwargs)
+
         # Concatenate the star lists into a single list
         stars = [s for slist in stars if slist is not None for s in slist if slist]
+
         logger.warning("Read a total of %d stars from %d image%s",len(stars),self.nimages,
                        "s" if self.nimages > 1 else "")
 
-<<<<<<< HEAD
-        if False:
-
-            stars_keep = []
-
-            for star in stars:
-                # Check the snr and limit it if appropriate
-                
-                snr = self.calculateSNR(stamp, wt_stamp)
-                logger.debug("SNR = %f",snr)
-                if self.min_snr is not None and snr < self.min_snr:
-                    logger.info("Skipping star at position %f,%f with snr=%f."%(x,y,snr))
-                    continue
-                if False: # snr rescaling is disabled
-                    factor = (self.max_snr / snr)**2
-                    logger.debug("Scaling noise by factor of %f to achieve snr=%f", factor, self.max_snr)
-                    wt_stamp = wt_stamp * factor
-                    snr = self.max_snr
-                props['snr'] = snr
-
-                pos = galsim.PositionD(x,y)
-                data = piff.StarData(stamp, pos, weight=wt_stamp, pointing=self.pointing, properties=props)
-                star = piff.Star(data, None)
-                g = gain[k]
-                if g is not None:
-                    logger.debug("Adding Poisson noise to weight map according to gain=%f",g)
-                    star = star.addPoisson(gain=g)
-                stars_keep.append(star)
-                nstars_in_image += 1
-
-                stars = stars_keep
-                
-
-=======
->>>>>>> f6d391f5
         # here we remove stars which have a deformed (excessively non-square) postage stamp
         if len(stars) > 0:
             postage_stamp_heights = []
@@ -184,10 +151,6 @@
                     delete_list.append(star_i)
             stars = np.delete(stars, delete_list)
             stars = stars.tolist()
-<<<<<<< HEAD
-
-=======
->>>>>>> f6d391f5
         logger.info("There are {0} stars after the nuisance star cut".format(len(stars)))
 
         # here we remove stars that have been at least partially covered by a mask and thus have weight exactly 0 in at least a certain number of pixels of their postage stamp
@@ -200,10 +163,7 @@
             stars = np.delete(stars, delete_list)
             stars = stars.tolist()
         logger.info("There are {0} stars after the masked star cut".format(len(stars)))
-<<<<<<< HEAD
-=======
-
->>>>>>> f6d391f5
+
         return stars
 
     @staticmethod
