--- conflicted
+++ resolved
@@ -357,32 +357,48 @@
 
     return output_list
 
-
-<<<<<<< HEAD
-def estimate_cov_from_jac(jac):
-    """Estimate a covariance matrix from a jacobian as returned by scipy.optimize.least_squares
-
-    .. math::
-
-        C = (J^T J)^{-1}
-
-    This is computed using Moore-Penrose inversion to discard singular values.
-
-    :param jac:     The Jacobian as a 2d numpy array
-
-    :returns: cov, a numpy array giving the estimated covariance.
-    """
-    import scipy
-    # Cribbed from implemenation in scipy.optimize.curve_fit
-    # https://github.com/scipy/scipy/blob/maintenance/1.3.x/scipy/optimize/minpack.py#L771
-
-    # Do Moore-Penrose inverse discarding zero singular values.
-    _, s, VT = scipy.linalg.svd(jac, full_matrices=False)
-    threshold = np.finfo(float).eps * max(jac.shape) * s[0]
-    s = s[s > threshold]
-    VT = VT[:s.size]
-    cov = np.dot(VT.T / s**2, VT)
-    return cov
+def calculateSNR(image, weight):
+    """Calculate the signal-to-noise of a given image.
+
+    :param image:       The stamp image for a star
+    :param weight:      The weight image for a star
+    :param logger:      A logger object for logging debug info. [default: None]
+
+    :returns: the SNR value.
+    """
+    # The S/N value that we use will be the weighted total flux where the weight function
+    # is the star's profile itself.  This is the maximum S/N value that any flux measurement
+    # can possibly produce, which will be closer to an in-practice S/N than using all the
+    # pixels equally.
+    #
+    # F = Sum_i w_i I_i^2
+    # var(F) = Sum_i w_i^2 I_i^2 var(I_i)
+    #        = Sum_i w_i I_i^2             <--- Assumes var(I_i) = 1/w_i
+    #
+    # S/N = F / sqrt(var(F))
+    #
+    # Note that if the image is pure noise, this will produce a "signal" of
+    #
+    # F_noise = Sum_i w_i 1/w_i = Npix
+    #
+    # So for a more accurate estimate of the S/N of the actual star itself, one should
+    # subtract off Npix from the measured F.
+    #
+    # The final formula then is:
+    #
+    # F = Sum_i w_i I_i^2
+    # S/N = (F-Npix) / sqrt(F)
+
+    I = image.array
+    w = weight.array
+    mask = np.isfinite(I) & np.isfinite(w)
+    F = (w[mask]*I[mask]**2).sum(dtype=float)
+    Npix = np.sum(mask)
+    if F < Npix:
+        return 0.
+    else:
+        return (F - Npix) / np.sqrt(F)
+
 
 def calculate_moments(star, third_order=False, fourth_order=False, radial=False, errors=False, logger=None):
    r"""Calculate a bunch of moments using HSM for the weight function.
@@ -643,47 +659,4 @@
 
 
 # Make this also available as a method of Star
-Star.calculate_moments = calculate_moments
-=======
-def calculateSNR(image, weight):
-    """Calculate the signal-to-noise of a given image.
-
-    :param image:       The stamp image for a star
-    :param weight:      The weight image for a star
-    :param logger:      A logger object for logging debug info. [default: None]
-
-    :returns: the SNR value.
-    """
-    # The S/N value that we use will be the weighted total flux where the weight function
-    # is the star's profile itself.  This is the maximum S/N value that any flux measurement
-    # can possibly produce, which will be closer to an in-practice S/N than using all the
-    # pixels equally.
-    #
-    # F = Sum_i w_i I_i^2
-    # var(F) = Sum_i w_i^2 I_i^2 var(I_i)
-    #        = Sum_i w_i I_i^2             <--- Assumes var(I_i) = 1/w_i
-    #
-    # S/N = F / sqrt(var(F))
-    #
-    # Note that if the image is pure noise, this will produce a "signal" of
-    #
-    # F_noise = Sum_i w_i 1/w_i = Npix
-    #
-    # So for a more accurate estimate of the S/N of the actual star itself, one should
-    # subtract off Npix from the measured F.
-    #
-    # The final formula then is:
-    #
-    # F = Sum_i w_i I_i^2
-    # S/N = (F-Npix) / sqrt(F)
-
-    I = image.array
-    w = weight.array
-    mask = np.isfinite(I) & np.isfinite(w)
-    F = (w[mask]*I[mask]**2).sum(dtype=float)
-    Npix = np.sum(mask)
-    if F < Npix:
-        return 0.
-    else:
-        return (F - Npix) / np.sqrt(F)
->>>>>>> 61e0ec9d
+Star.calculate_moments = calculate_moments