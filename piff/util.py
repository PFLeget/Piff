--- conflicted
+++ resolved
@@ -165,17 +165,13 @@
                 pass
     return kwargs
 
-<<<<<<< HEAD
-=======
 # TODO: make sure this function always matches the SNR-measuring function in input.py
->>>>>>> f6d391f5
 def measure_snr(star):
     """Calculate the signal-to-noise of a given star.
 
     :param star:    Input star, with stamp, weight
 
     :returns:       the SNR value.
-<<<<<<< HEAD
     """
     # The S/N value that we use will be the weighted total flux where the
     # weight function is the star's profile itself.  This is the maximum
@@ -204,21 +200,8 @@
     :param star:    Input star, with stamp, weight
 
     :returns:       The shape. Does not go beyond second moments. Also returns a flag.
-=======
->>>>>>> f6d391f5
-    """
-    # The S/N value that we use will be the weighted total flux where the
-    # weight function is the star's profile itself.  This is the maximum
-    # S/N value that any flux measurement can possibly produce, which will
-    # be closer to an in-practice S/N than using all the pixels equally.
-    #
-    # F = Sum_i w_i I_i^2
-    # var(F) = Sum_i w_i^2 I_i^2 var(I_i)
-    #        = Sum_i w_i I_i^2             <--- Assumes var(I_i) = 1/w_i
-    #
-    # S/N = F / sqrt(var(F))
+    """
     image, weight, image_pos = star.data.getImage()
-<<<<<<< HEAD
    
 
    
@@ -249,337 +232,6 @@
     flag = mom.moments_status
 
     return flux, center.x, center.y, sigma, shape.g1, shape.g2, flag
-=======
-    I = image.array
-    w = weight.array
-    mask = np.isfinite(I) & np.isfinite(w)
-    F = (w[mask]*I[mask]**2).sum(dtype=float)
-    Npix = np.sum(mask)
-    if F < Npix:
-        return 0.
-    else:
-        return (F - Npix) / np.sqrt(F)
-
-def hsm(star):
-   """ Use HSM to measure moments of star image. Does not go beyond second moments.
-
-   :param star:    Input star, with stamp, weight
-
-   :returns:       The shape. Does not go beyond second moments. Also returns a flag.
-   """
-   image, weight, image_pos = star.data.getImage()
-   # Note that FindAdaptiveMom only respects the weight function in a binary sense.  I.e., pixels
-   # with non-zero weight will be included in the moment measurement, those with weight=0.0 will be
-   # excluded.
-   mom = image.FindAdaptiveMom(weight=weight, strict=False) #,hsmparams=hsmparam)
-
-   sigma = mom.moments_sigma
-   shape = mom.observed_shape
-   # These are in pixel coordinates.  Need to convert to world coords.
-   jac = image.wcs.jacobian(image_pos=image_pos)
-   scale, shear, theta, flip = jac.getDecomposition()
-   # Fix sigma
-   sigma *= scale
-   # Fix shear.  First the flip, if any.
-   if flip:
-       shape = galsim.Shear(g1 = -shape.g1, g2 = shape.g2)
-   # Next the rotation
-   shape = galsim.Shear(g = shape.g, beta = shape.beta + theta)
-   # Finally the shear
-   shape = shear + shape
-
-   flux = mom.moments_amp
-
-   localwcs = image.wcs.local(image_pos)
-   center = localwcs.toWorld(mom.moments_centroid) - localwcs.toWorld(image_pos)
-   flag = mom.moments_status
-
-   return flux, center.x, center.y, sigma, shape.g1, shape.g2, flag
->>>>>>> f6d391f5
-
-
-
-def estimate_cov_from_jac(jac):
-    """Estimate a covariance matrix from a jacobian as returned by scipy.optimize.least_squares
-
-    .. math::
-
-        C = (J^T J)^{-1}
-
-    This is computed using Moore-Penrose inversion to discard singular values.
-
-    :param jac:     The Jacobian as a 2d numpy array
-
-    :returns: cov, a numpy array giving the estimated covariance.
-    """
-    import scipy
-    # Cribbed from implemenation in scipy.optimize.curve_fit
-    # https://github.com/scipy/scipy/blob/maintenance/1.3.x/scipy/optimize/minpack.py#L771
-
-    # Do Moore-Penrose inverse discarding zero singular values.
-    _, s, VT = scipy.linalg.svd(jac, full_matrices=False)
-    threshold = np.finfo(float).eps * max(jac.shape) * s[0]
-    s = s[s > threshold]
-    VT = VT[:s.size]
-    cov = np.dot(VT.T / s**2, VT)
-    return cov
-
-def calculate_moments(star, third_order=False, fourth_order=False, radial=False, errors=False, logger=None):
-   r"""Calculate a bunch of moments using HSM for the weight function.
-
-   The flux, 1st, and 2nd order moments are always calculated:
-
-   .. math::
-
-       M_00 &= \sum W(u,v) I(u,v) \\
-       M_10 &= \sum W(u,v) I(u,v) du \\
-       M_01 &= \sum W(u,v) I(u,v) dv \\
-       M_11 &= \sum W(u,v) I(u,v) (du^2 + dv^2) \\
-       M_20 &= \sum W(u,v) I(u,v) (du^2 - dv^2) \\
-       M_02 &= \sum W(u,v) I(u,v) (2 du dv)
-
-   where W(u,v) is the weight from the HSM fit and du,dv are the positions relative to the
-   HSM measured centroid.
-
-   If ``third_order`` is set to True, then 3rd order moments are also calculated and returned:
-
-   .. math::
-
-       M_21 &= \sum W(u,v) I(u,v) du (du^2 + dv^2) \\
-       M_12 &= \sum W(u,v) I(u,v) dv (du^2 + dv^2) \\
-       M_30 &= \sum W(u,v) I(u,v) du (du^2 - 3 dv^2) \\
-       M_03 &= \sum W(u,v) I(u,v) dv (3 du^2 - dv^2)
-
-   If ``fourth_order`` is set to True, then 4th order moments are also calculated and returned:
-
-   .. math::
-
-       M_22 &= \sum W(u,v) I(u,v) (du^2 + dv^2)^2 \\
-       M_31 &= \sum W(u,v) I(u,v) (du^2 + dv^2) (du^2 - dv^2) \\
-       M_13 &= \sum W(u,v) I(u,v) (du^2 + dv^2) (2 du dv) \\
-       M_40 &= \sum W(u,v) I(u,v) (du^4 - 6 du^2 dv^2 + dv^4) \\
-       M_04 &= \sum W(u,v) I(u,v) (du^2 - dv^2) (4 du dv) \\
-
-   Higher order "orthogonal" radial moments (4th through 8th, even) are calculated if ``radial``
-   is set to True:
-
-   .. math::
-
-       r^2 &\equiv du^2 + dv^2 \\
-       M*_22 &= \sum W(u,v) I(u,v) (r^4 - 3r^2)
-       M*_33 &= \sum W(u,v) I(u,v) (r^6 - 8r^4 + 12r^2)
-       M*_44 &= \sum W(u,v) I(u,v) (r^8 - 15r^6 + 60r^4 - 60r^2)
-
-   For all of these, one can also have error estimates returned if ``errors`` is set to True.
-
-   :param star:            Input star, with stamp, weight
-   :param third_order:     Return the 3rd order moments? [default: False]
-   :param fourth_order:    Return the 4th order moments? [default: False]
-   :param radial:          Return the higher order radial moments? [default: False]
-   :param errors:          Return the variance estimates of other returned values? [default: False]
-   :param logger:          A logger object for logging debug info.  [default: None]
-
-   :returns: A tuple of the calculated moments:
-
-       * M_00, M_10, M_01, M_11, M_20, M_02
-       * M_21, M_12, M_30, M_03                          if ``third_order`` = True
-       * M_22, M_31, M_13, M_40, M_04                    if ``fourth_order`` = True
-       * M*_22, M*_33, M*_44                             if ``radial`` = True
-       * variance of all previous values (in same order) if ``errors`` = True
-   """    
-   # get vectors for data, weight and u, v
-   data, weight, u, v = star.data.getDataVector(include_zero_weight=True)
-   # also get the values for the HSM kernel, which is just the fitted hsm model
-   f, u0, v0,  sigma, g1, g2, flag = hsm(star)   # flux, u0,v0 (centroid in sky coord), sigma, g1, g2 (width, shear pixel coord), flag
-
-   # check the value of these against Moments below...  should be identical
-
-   if flag:
-       print("HSM failed for a particular star")
-       raise RuntimeError("flag = %d from hsm"%flag)
-   
-   # build HSM kernel
-   profile = galsim.Gaussian(sigma=sigma, flux=1.0).shear(g1=g1, g2=g2).shift(u0, v0)
-   image = galsim.Image(star.image.copy(), dtype=float)
-   profile.drawImage(image, method='sb', center=star.image_pos)
-
-   # convert image into kernel
-   kernel = image.array.flatten()
-
-   # Anywhere the data is masked, fill in with the hsm profile.
-   mask = weight == 0.
-   if np.any(mask):
-       data[mask] = kernel[mask] * np.sum(data[~mask])/np.sum(kernel[~mask])
-
-   # This is the weighted image values, which we use in all the sums below.
-   # Notation:
-   #   W = kernel
-   #   I = data
-   #   V = var(data) -- used below.
-   WI = kernel * data
-
-   M00 = np.sum(WI)
-   norm = M00            # This is the normalization for all other moments.
-   WI /= norm
-
-   # Centroid
-   M10 = np.sum(WI * u)
-   M01 = np.sum(WI * v)
-
-   # Subtract Centroid from u,v grid
-   u -= u0
-   v -= v0
-
-   # Store some quantities that we will use repeatedly below.
-   # Note: This could still be sped up more by caching more combinations.
-   usq = u*u
-   vsq = v*v
-   uv = u*v
-   rsq = usq + vsq
-   usqmvsq = usq - vsq
-
-   WIu = WI * u
-   WIv = WI * v
-   WIrsq = WI*rsq
-   WIusqmvsq = WI*usqmvsq
-   WIuv = WI*uv
-
-   rsq2 = rsq * rsq
-   rsq3 = rsq2 * rsq
-   rsq4 = rsq3 * rsq
-
-   # 2nd moments
-   M11 = np.sum(WIrsq)
-   M20 = np.sum(WIusqmvsq)
-   M02 = 2 * np.sum(WIuv)
-
-   # Keep track of the tuple to return.  We may add more.
-   ret = (M00, M10, M01, M11, M20, M02)
-
-   # 3rd moments
-   if third_order:
-       M21 = np.sum(WIu * rsq)
-       M12 = np.sum(WIv * rsq)
-       M30 = np.sum(WIu * (usq-3*vsq))
-       M03 = np.sum(WIv * (3*usq-vsq))
-       ret += (M21, M12, M30, M03)
-
-   # 4th moments
-   #M22 = np.sum(WI * rsq2)
-   if fourth_order:
-       M22 = np.sum(WI * rsq2)  
-       M31 = np.sum(WIrsq * usqmvsq)
-       M13 = 2 * np.sum(WIrsq * uv)
-       M40 = np.sum(WI * (usq*usq - 6*usq*vsq + vsq*vsq))
-       M04 = 4 * np.sum(WIusqmvsq * uv)
-       ret += (M22, M31, M13, M40, M04)
-
-   # radial moments, return only normalized moments
-   if radial:
-       M22 = np.sum(WI * rsq2)  
-       M33 = np.sum(WI * rsq3)
-       M44 = np.sum(WI * rsq4)
-
-       # normalized radial moments
-       M22n = M22/(M11**2)
-       M33n = M33/(M11**3)
-       M44n = M44/(M11**4)
-
-       ret += (M22n,M33n,M44n)
-
-   if errors:
-       # If we take W, w to be fixed and assume that var(I) = 1/w, then just considering the error in the numerator gives:
-
-       # var(M00) = sum W^2 1/w
-       # var(M10) = sum W^2 1/w u^2 / M00^2
-       # var(M01) = sum W^2 1/w v^2 / M00^2
-       # var(M11) = sum W^2 1/w (u^2 + v^2)^2 / M00^2
-       # var(M20) = sum W^2 1/w (u^2 - v^2)^2 / M00^2
-       # var(M02) = sum W^2 1/w (2uv)^2 / M00^2
-
-       # WV = W^2 1/w
-       WV = kernel**2
-       WV[~mask] /= weight[~mask]  # Only use 1/w where w != 0
-       WV[mask] /= np.mean(weight[~mask])
-
-       # varM00
-       varM00 = np.sum(WV)
-
-       # now set WV = W^2 1/w / M00^2
-       WV /= norm**2
-
-       # varMnm for 1st and 2nd moments
-       varM10 = np.sum( WV * (u)**2 )         #  really varu0 u = u-u0 so this also includes error on M00 denominator
-       varM01 = np.sum( WV * (v)**2 )
-       varM11 = np.sum( WV * (rsq - M11)**2 )      #  -M11 term includes error on M00 denominator
-       varM20 = np.sum( WV * (usqmvsq - M20)**2 )  #  -M20 term includes error on M00 denominator
-       varM02 = np.sum( WV * (2.*uv - M02)**2 )    #  -M02 term includes error on M00 denominator
-
-       # scale variances
-       varM10 *= (1.93**2)
-       varM01 *= (1.93**2)
-       varM11 *= (2.38**2)
-       varM20 *= (2.16**2)
-       varM02 *= (2.16**2)
-
-       ret_err = (varM00, varM10, varM01, varM11, varM20, varM02)
-
-       # variance for 3rd moments
-       if third_order:
-           varM21 = np.sum( WV * (u*rsq - M21)**2 )
-           varM12 = np.sum( WV * (v*rsq - M12)**2 )
-           varM30 = np.sum( WV * (u*(usq-3*vsq) - M30)**2 )
-           varM03 = np.sum( WV * (v*(3*usq-vsq) - M03)**2 )
-
-           varM21 *= (1.18**2)
-           varM12 *= (1.18**2)
-           varM30 *= (1.06**2)
-           varM03 *= (1.06**2)
-
-           ret_err += (varM21, varM12, varM30, varM03)
-
-       # variance for r4th moments
-       #varM22 = np.sum( WV * (rsq2-M22)**2 )
-       if fourth_order:
-           varM22 = np.sum( WV * (rsq2 - M22)**2 )
-           varM31 = np.sum( WV * (rsq*usqmvsq - M31)**2 )
-           varM13 = np.sum( WV * (2*rsq*uv - M13)**2 )
-           varM40 = np.sum( WV * (usq*usq - 6*usq*vsq + vsq*vsq - M40)**2)
-           varM04 = np.sum( WV * (4*usqmvsq*uv - M04)**2 )
-
-           varM22 *= (2.69**2)
-           varM31 *= (2.36**2)
-           varM13 *= (2.36**2)
-           varM40 *= (1.18**2)
-           varM04 *= (1.18**2)
-
-           ret_err += (varM22, varM31, varM13, varM40, varM04)
-
-       # variance for radial moments
-       if radial:
-           #varM22 = np.sum( WV * (rsq2 - M22)**2 )
-           #varM33 = np.sum( WV * (rsq3 - M33)**2 )
-           #varM44 = np.sum( WV * (rsq4 - M44)**2 )
-
-           # variance for normalized radial moments
-           varM22n = np.sum(WV *( rsq2 - 2*M22*rsq/M11 + M22 )**2) / (M11**4)
-           varM33n = np.sum(WV *( rsq3 - 3*M33*rsq/M11 + 2*M33 )**2) / (M11**6)
-           varM44n = np.sum(WV *( rsq4 - 4*M44*rsq/M11 + 3*M44 )**2) / (M11**8)
-
-           varM22n *= (0.93**2)
-           varM33n *= (0.92**2)
-           varM44n *= (0.92**2)
-
-           ret_err += (varM22n, varM33n, varM44n)
-
-   if errors:
-       return ret + ret_err 
-   else:
-       return ret
-
-
-# Make this also available as a method of Star
-Star.calculate_moments = calculate_moments
 
 def _run_multi_helper(func, i, args, kwargs, logger):
     if sys.version_info < (3,0):
@@ -678,8 +330,6 @@
         pool.terminate()
 
     return output_list
-<<<<<<< HEAD
-=======
 
 
 
@@ -963,5 +613,4 @@
 
 
 # Make this also available as a method of Star
-Star.calculate_moments = calculate_moments
->>>>>>> f6d391f5
+Star.calculate_moments = calculate_moments