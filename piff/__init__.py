# Copyright (c) 2016 by Mike Jarvis and the other collaborators on GitHub at
# https://github.com/rmjarvis/Piff  All rights reserved.
#
# Piff is free software: Redistribution and use in source and binary forms
# with or without modification, are permitted provided that the following
# conditions are met:
#
# 1. Redistributions of source code must retain the above copyright notice, this
#    list of conditions and the disclaimer given in the accompanying LICENSE
#    file.
# 2. Redistributions in binary form must reproduce the above copyright notice,
#    this list of conditions and the disclaimer given in the documentation
#    and/or other materials provided with the distribution.

"""
Piff: PSFs in the Full FOV

https://github.com/rmjarvis/Piff

Copyright (c) 2016 by Mike Jarvis and the other collaborators on GitHub at
https://github.com/rmjarvis/Piff  All rights reserved.

Piff is free software: Redistribution and use in source and binary forms
with or without modification, are permitted provided that the following
conditions are met:

1. Redistributions of source code must retain the above copyright notice, this
   list of conditions and the disclaimer given in the accompanying LICENSE
   file.
2. Redistributions in binary form must reproduce the above copyright notice,
   this list of conditions and the following disclaimer and/or other materials
   provided with the distribution.

THIS SOFTWARE IS PROVIDED BY THE COPYRIGHT HOLDERS AND CONTRIBUTORS "AS IS"
AND ANY EXPRESS OR IMPLIED WARRANTIES, INCLUDING, BUT NOT LIMITED TO, THE
IMPLIED WARRANTIES OF MERCHANTABILITY AND FITNESS FOR A PARTICULAR PURPOSE ARE
DISCLAIMED. IN NO EVENT SHALL THE COPYRIGHT HOLDER OR CONTRIBUTORS BE LIABLE
FOR ANY DIRECT, INDIRECT, INCIDENTAL, SPECIAL, EXEMPLARY, OR CONSEQUENTIAL
DAMAGES (INCLUDING, BUT NOT LIMITED TO, PROCUREMENT OF SUBSTITUTE GOODS OR
SERVICES; LOSS OF USE, DATA, OR PROFITS; OR BUSINESS INTERRUPTION) HOWEVER
CAUSED AND ON ANY THEORY OF LIABILITY, WHETHER IN CONTRACT, STRICT LIABILITY,
OR TORT (INCLUDING NEGLIGENCE OR OTHERWISE) ARISING IN ANY WAY OUT OF THE USE
OF THIS SOFTWARE, EVEN IF ADVISED OF THE POSSIBILITY OF SUCH DAMAGE.
"""

# The version is stored in _version.py as recommended here:
# http://stackoverflow.com/questions/458550/standard-way-to-embed-version-into-python-package
from ._version import __version__, __version_info__

# Also let piff.version show the version.
version = __version__

# We don't have any C functions, but once we do, I recommend using cffi to
# wrap them.  This is the entire code we need to get C functions into Python.
if False:
    import os,cffi,glob
    # Set module level attributes for the include directory and the library file name.
    include_dir = os.path.join(os.path.dirname(__file__),'include')
    lib_file = os.path.join(os.path.dirname(__file__),'_piff.so')

    # Load the C functions with cffi
    _ffi = cffi.FFI()
    # Put the C prototype of any functions that we want wrapped into header
    # files named *_C.h.  Then this reads them, parses the prototypes and
    # puts python callable versions into the _lib object.
    for file_name in glob.glob(os.path.join(include_dir,'*_C.h')):
        _ffi.cdef(open(file_name).read())
    _lib = _ffi.dlopen(lib_file)
    # Now piff._lib will have Python versions of all our C functions.


# Import things from the other files that we want in the piff namespace
from .config import piffify, setup_logger, read_config, parse_variables
from .config import plotify, process, meanify

# Models -- Class names here match what they are called in the config file
from .model import Model
from .pixelgrid import PixelGrid, Lanczos
from .gsobject_model import GSObjectModel, Gaussian, Kolmogorov, Moffat

# Interpolators -- Class names here match what they are called in the config file
from .interp import Interp
from .mean_interp import Mean
from .polynomial_interp import Polynomial, polynomial_types
from .basis_interp import BasisInterp, BasisPolynomial
from .knn_interp import KNNInterp, KNearestNeighbors
from .gp_interp import GPInterp, GaussianProcess

# Outlier handlers are named BlahOutliers where Blah is what they are called in teh config file
from .outliers import Outliers, ChisqOutliers

# Input handlers are named InputBlah where Blah is what they are called in the config file
from .input import Input, InputFiles
from .select import Select, FlagSelect, PropertiesSelect
from .star import Star, StarData, StarFit

# Output handlers are named OutputBlah where Blah is what they are called in the config file
from .output import Output, OutputFile

# PSF classes are named BlahPSF where Blah is what they are called in the config file
from .psf import PSF, read
from .simplepsf import SimplePSF
from .singlechip import SingleChipPSF
from .optatmo_psf import OptAtmoPSF

# Stats classes are named BlahStats where Blah is what they are called in the config file
from .stats import Stats, RhoStats, ShapeHistStats, HSMCatalogStats
from .twod_stats import TwoDHistStats, WhiskerStats
from .star_stats import StarStats
from .size_mag import SizeMagStats, SmallBrightSelect, SizeMagSelect

# Optics
from .optical_model import Optical, optical_templates

# Composite PSFs
from .sumpsf import SumPSF
from .convolvepsf import ConvolvePSF

# Leave these in their own namespaces
from . import util
from . import des
from . import wavefront
<<<<<<< HEAD
from . import meta_data
=======
from . import meta_data
from . import readers
from . import writers
>>>>>>> 0f0874d9
<|MERGE_RESOLUTION|>--- conflicted
+++ resolved
@@ -120,10 +120,6 @@
 from . import util
 from . import des
 from . import wavefront
-<<<<<<< HEAD
-from . import meta_data
-=======
 from . import meta_data
 from . import readers
-from . import writers
->>>>>>> 0f0874d9
+from . import writers