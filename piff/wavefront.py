import numpy as np
import galsim
from .star import Star
from galsim import LookupTable2D

def convert_zernikes_des(a_fp):
    """ This method converts an array of Noll Zernike coefficients from
    Focal Plane coordinates to a set suitable for u,v Sky coordinates.
    Assumes that the WCS is of form [[0,-1],[-1,0]].
    See AR's notebook calculate-Donut-to-GalsimPiff-Zernike-Coordinate-conversion
    for the calculation of this conversion.

    param: a_fp       An ndarray or list with Zernike's in Focal Plane coordinates
    return: a_sky      An ndarray or list with Zernike's in u,v Sky coordinates
    """

    shape_in = a_fp.shape[0]

    # fill tmp array with dimensions to 37
    a_fp_tmp = np.zeros(37+1)
    a_fp_tmp[0:shape_in] = a_fp

    a_sky = np.zeros(37+1)

    a_sky[1] = a_fp_tmp[1]
    a_sky[2] = -a_fp_tmp[3]
    a_sky[3] = -a_fp_tmp[2]
    a_sky[4] = a_fp_tmp[4]
    a_sky[5] = a_fp_tmp[5]
    a_sky[6] = -a_fp_tmp[6]
    a_sky[7] = -a_fp_tmp[8]
    a_sky[8] = -a_fp_tmp[7]
    a_sky[9] = a_fp_tmp[10]
    a_sky[10] = a_fp_tmp[9]
    a_sky[11] = a_fp_tmp[11]
    a_sky[12] = -a_fp_tmp[12]
    a_sky[13] = a_fp_tmp[13]
    a_sky[14] = a_fp_tmp[14]
    a_sky[15] = -a_fp_tmp[15]
    a_sky[16] = -a_fp_tmp[17]
    a_sky[17] = -a_fp_tmp[16]
    a_sky[18] = a_fp_tmp[19]
    a_sky[19] = a_fp_tmp[18]
    a_sky[20] = -a_fp_tmp[21]
    a_sky[21] = -a_fp_tmp[20]
    a_sky[22] = a_fp_tmp[22]
    a_sky[23] = a_fp_tmp[23]
    a_sky[24] = -a_fp_tmp[24]
    a_sky[25] = -a_fp_tmp[25]
    a_sky[26] = a_fp_tmp[26]
    a_sky[27] = a_fp_tmp[27]
    a_sky[28] = -a_fp_tmp[28]
    a_sky[29] = -a_fp_tmp[30]
    a_sky[30] = -a_fp_tmp[29]
    a_sky[31] = a_fp_tmp[32]
    a_sky[32] = a_fp_tmp[31]
    a_sky[33] = -a_fp_tmp[34]
    a_sky[34] = -a_fp_tmp[33]
    a_sky[35] = a_fp_tmp[36]
    a_sky[36] = a_fp_tmp[35]
    a_sky[37] = a_fp_tmp[37]

    return a_sky[0:shape_in]


class Wavefront(object):
    """
    This class reads in wavefront data and assigns Zernike coefficients to Stars by interpolation.

    :param wavefront_kwargs:   A dictionary holding the options for each
                               source of Zernike Coefficients.  Multiple input files are
                               allowed, with Dictionaries keyed by 'source1','source2'...
                               Each 'sourceN' dictionary has keys:
                                    'file','zlist','keys','chip','wavelength'
                               The key 'survey' applies custom code for the desired survey.
    :param logger:             A logger object for logging debug info. [default: None]
    """
    def __init__(self,wavefront_kwargs,logger=None):
<<<<<<< HEAD
        """ Parse the input options

        param: wavefront_kwargs    A dictionary holding the options for each
                                   source of Zernike Coefficients.  Multiple input files are
                                   allowed, with Dictionaries keyed by 'source1','source2'...
                                   Each 'sourceN' dictionary has keys:
                                        'file','zlist','keys','chip','wavelength'
                                   The key 'survey' applies custom code for the desired survey.
        param: logger              A logger object for logging debug info. [default: None]
        """

=======
>>>>>>> 0f0874d9
        logger = galsim.config.LoggerWrapper(logger)
        self.maxnZ = 37            # hardcoded maximum Zernike index, Noll parameterization
        zformatstr = "z%d"         # hardcoded format string for Zernike coefficients
        self.interp_objects = {}   # store all interpolation objects

        # Custom code for specific surveys
        if 'survey' in wavefront_kwargs:
            self.survey = wavefront_kwargs['survey']
        else:
            self.survey = None

        # fill lists for each wavefront source
        wf_dicts = []
        for key in wavefront_kwargs.keys():
            if key[0:6] == 'source':
                wf_dicts.append(wavefront_kwargs[key])
        self.nsources = len(wf_dicts)
        self.starxykeys = []
        self.chipkeys = []
        self.zlists = []
        self.chiplists = []
        self.wavelengths = []
        self.set_num(None)

        # loop over input sources
        for isource,kwargs in enumerate(wf_dicts):

            # unpack x,y keys
            keylist = list(kwargs['keys'].keys())
            xkey = keylist[0]
            ykey = keylist[1]
            xdatakey = kwargs['keys'][xkey]
            ydatakey = kwargs['keys'][ykey]

            # npz file with wavefront arrays
            datadict = np.load(kwargs['file'])

            # get x,y,z Arrays
            xarray = datadict[xdatakey]
            yarray = datadict[ydatakey]
            zarray = datadict['zarray']

            # store keys into Star object for this file
            self.starxykeys.append([xkey,ykey])

            # store list of Zernike coefficients for this file
            self.zlists.append(kwargs['zlist'])

            # store wavelength associate with this file
            self.wavelengths.append(kwargs['wavelength'])

            # if we want to interpolate Chip by Chip, do so here
            if kwargs['chip'] != 'None':

                # column name in .fits file
                chipkey = kwargs['chip']

                # store chip key into Star object for this file
                self.chipkeys.append(chipkey)

                # get list of chips from array size...
                nchips = xarray.shape[0] - 1 
                chips = range(1,nchips+1)
                self.chiplists.append(chips)

                for achip in chips:

                    for iZ in kwargs['zlist']:
                        Z = zarray[achip,:,:,iZ]

                        # make interpolation object for each desired Zernike coefficient
                        tab = LookupTable2D(xarray[achip,:], yarray[achip,:], Z,
                                            interpolant='spline')
                        self.interp_objects[(isource,achip,iZ)] = tab
            else:

                # store None in chipkeys
                self.chipkeys.append(None)
                self.chiplists.append([])

                # interpolate for each desired Zernike coefficient
                for iZ in kwargs['zlist']:
                    Z = zarray[:,:,iZ]

                    # make interpolation object for each desired Zernike coefficient
                    tab = LookupTable2D(xarray, yarray, Z, interpolant='spline')
                    self.interp_objects[(isource,None,iZ)] = tab

<<<<<<< HEAD
=======
    def set_num(self, num):
        self._num = num
>>>>>>> 0f0874d9

    def fillWavefront(self,star_list,wavelength=-1.0,logger=None,addtostars=True):
        """Interpolate wavefront to each star's location, fill wavefront key of star.data.properties

        :param star_list:       A list of Star instances
        :param wavelength:      A float with the wavelength in [nm] to rescale the wavefront.
                                [default: -1.0]
        :param logger:          A logger object for logging debug info. [default: None]
        :param addtostars:      A boolean flag to return stars with wavefront added to star.data or
                                return array of wavefronts. [default: True]
        """

        logger = galsim.config.LoggerWrapper(logger)

        nstars = len(star_list)
        wf_arr = np.zeros((nstars,self.maxnZ+1))

        # for DES fill Focal plane position keys 'x_fp' and 'y_fp' from star x,y,chipnum
        if self.survey == 'des':
            from .des import decaminfo
            dinfo = decaminfo.DECamInfo()
            ix_arr = np.array([aStar.x for aStar in star_list])
            iy_arr = np.array([aStar.y for aStar in star_list])
            chipnum_arr = np.array([aStar['chipnum'] for aStar in star_list])
            x_fp,y_fp = dinfo.getPosition(chipnum_arr, ix_arr, iy_arr)


        # loop over wavefront sources
        for isource in range(self.nsources):

            logger.info("Filling Zernike coefficients for source %d" % (isource))
            xkey,ykey = self.starxykeys[isource]

            # get x,y from Star.data, or use x_fp,y_fp above
            if self.survey != 'des':
                x_fp = np.array([aStar.data[xkey] for aStar in star_list])
                y_fp = np.array([aStar.data[ykey] for aStar in star_list])

            # if we want to interpolate Chip by Chip, get the chipnums
            if self.chipkeys[isource]:
                chipnums = np.array([aStar.data[self.chipkeys[isource]] for aStar in star_list])

            # loop over Zernike coefficients from this source
            for iZ in self.zlists[isource]:

                # if we want to interpolate Chip by Chip, do so here
                if self.chipkeys[isource]:

                    for achip in self.chiplists[isource]:
                        ok = (chipnums == achip)   # index of Stars with this chipnum
                        if np.any(ok):
                            ys_chip = self.interp_objects[(isource,achip,iZ)](x_fp[ok],y_fp[ok])
                            wf_arr[ok,iZ] = ys_chip

                else:
                    ys = self.interp_objects[(isource,None,iZ)](x_fp,y_fp)
                    wf_arr[:,iZ] = ys

                # rescale wavefront with desired wavelength
                if wavelength>0.0 :
                    wf_arr[:,iZ] = (self.wavelengths[isource]/wavelength) * wf_arr[:,iZ]


        # convert Zernike coeff for DES
        if self.survey == 'des':
            logger.info("Converting Zernike coefficients for Survey %s" % (self.survey))
            wf_arr_final = np.zeros_like(wf_arr)
            for i in range(wf_arr_final.shape[0]):
                wf_arr_final[i,:] = convert_zernikes_des(wf_arr[i,:])
        else:
            wf_arr_final = wf_arr

        # return new star list with wavefront added to data, or the wavefront array itself
        if addtostars:
            # insert wavefront data into new Star's data.properties
            new_stars = []
            for istar,aStar in enumerate(star_list):
                props = dict(aStar.data.properties, wavefront=wf_arr_final[istar,:])
                new_star = Star(data=aStar.data.withNew(properties=props), fit=aStar.fit)
                new_stars.append(new_star)

            return new_stars

        else:
            return wf_arr_final<|MERGE_RESOLUTION|>--- conflicted
+++ resolved
@@ -76,7 +76,6 @@
     :param logger:             A logger object for logging debug info. [default: None]
     """
     def __init__(self,wavefront_kwargs,logger=None):
-<<<<<<< HEAD
         """ Parse the input options
 
         param: wavefront_kwargs    A dictionary holding the options for each
@@ -87,9 +86,6 @@
                                    The key 'survey' applies custom code for the desired survey.
         param: logger              A logger object for logging debug info. [default: None]
         """
-
-=======
->>>>>>> 0f0874d9
         logger = galsim.config.LoggerWrapper(logger)
         self.maxnZ = 37            # hardcoded maximum Zernike index, Noll parameterization
         zformatstr = "z%d"         # hardcoded format string for Zernike coefficients
@@ -178,11 +174,8 @@
                     tab = LookupTable2D(xarray, yarray, Z, interpolant='spline')
                     self.interp_objects[(isource,None,iZ)] = tab
 
-<<<<<<< HEAD
-=======
     def set_num(self, num):
         self._num = num
->>>>>>> 0f0874d9
 
     def fillWavefront(self,star_list,wavelength=-1.0,logger=None,addtostars=True):
         """Interpolate wavefront to each star's location, fill wavefront key of star.data.properties
